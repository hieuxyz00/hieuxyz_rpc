--- conflicted
+++ resolved
@@ -3,12 +3,9 @@
 import { ImageService } from './rpc/ImageService';
 import { logger } from './utils/logger';
 import { ClientProperties } from './gateway/entities/identify';
-<<<<<<< HEAD
+import { DiscordUser, UserFlags } from './gateway/entities/types';
 import { UserSettings } from './user/UserSettings';
 import { HTTPClient } from './http/HTTPClient';
-=======
-import { DiscordUser, UserFlags } from './gateway/entities/types';
->>>>>>> 3911e5d2
 
 /**
  * Option to initialize Client.
@@ -53,18 +50,15 @@
      * Use this to set your Rich Presence state details.
      */
     public readonly rpc: HieuxyzRPC;
-<<<<<<< HEAD
+
+    /**
+     * Information about the logged-in user.
+     * Populated after run() resolves.
+     */
+    public user: DiscordUser | null = null;
+
     public readonly settings: UserSettings;
     public readonly http: HTTPClient;
-=======
-
-    /**
-     * Information about the logged-in user.
-     * Populated after run() resolves.
-     */
-    public user: DiscordUser | null = null;
-
->>>>>>> 3911e5d2
     private readonly websocket: DiscordWebSocket;
     private readonly imageService: ImageService;
     private readonly token: string;
@@ -97,7 +91,7 @@
      * Displays information about the library.
      */
     private printAbout(): void {
-        const version = '1.2.01';
+        const version = '1.2.2b';
         console.log(`
   _     _                               
  | |__ (_) ___ _   ___  ___   _ ______  
@@ -116,12 +110,8 @@
      * This method must be called before sending any Rich Presence updates.
      * @returns {Promise<DiscordUser>} A promise will be resolved when the client is ready.
      */
-<<<<<<< HEAD
-    public async run(): Promise<void> {
-        this.http.initialize(); 
-=======
     public async run(): Promise<DiscordUser> {
->>>>>>> 3911e5d2
+        this.http.initialize();
         this.websocket.connect();
         logger.info('Waiting for Discord session to be ready...');
         const user = await this.websocket.readyPromise;
